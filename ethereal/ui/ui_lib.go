--- conflicted
+++ resolved
@@ -28,19 +28,9 @@
 	return &UiLib{engine: engine, eth: eth, assetPath: assetPath}
 }
 
-<<<<<<< HEAD
-// Opens a QML file (external application)
-func (ui *UiLib) Open(path string) {
-	component, err := ui.engine.LoadFile(path[7:])
-	if err != nil {
-		logger.Debugln(err)
-	}
-	win := component.CreateWindow(nil)
-=======
 func (ui *UiLib) OpenQml(path string) {
 	container := NewQmlApplication(path[7:], ui)
 	app := NewExtApplication(container, ui)
->>>>>>> 9654b809
 
 	go app.run()
 }
